---
language: css
contributors:
    - ["Mohammad Valipour", "https://github.com/mvalipour"]
    - ["Marco Scannadinari", "https://github.com/marcoms"]
    - ["Geoffrey Liu", "https://github.com/g-liu"]
    - ["Connor Shea", "https://github.com/connorshea"]
    - ["Deepanshu Utkarsh", "https://github.com/duci9y"]
filename: learncss.css
---

In the early days of the web there were no visual elements, just pure text. But with further development of web browsers, fully visual web pages also became common.

CSS helps maintain separation between the content (HTML) and the look-and-feel of a web page.

CSS lets you target different elements on an HTML page and assign different visual properties to them.

This guide has been written for CSS 2, though CSS 3 is fast becoming popular.

**NOTE:** Because CSS produces visual results, in order to learn it, you need try everything in a CSS playground like [dabblet](http://dabblet.com/).
The main focus of this article is on the syntax and some general tips.

```css
/* comments appear inside slash-asterisk, just like this line!
   there are no "one-line comments"; this is the only comment style */

/* ####################
   ## SELECTORS
   #################### */

/* the selector is used to target an element on a page.
selector { property: value; /* more properties...*/ }

/*
Here is an example element:

<div class='class1 class2' id='anID' attr='value' otherAttr='en-us foo bar' />
*/

/* You can target it using one of its CSS classes */
.class1 { }

/* or both classes! */
.class1.class2 { }

/* or its name */
div { }

/* or its id */
#anID { }

/* or using the fact that it has an attribute! */
[attr] { font-size:smaller; }

/* or that the attribute has a specific value */
[attr='value'] { font-size:smaller; }

/* starts with a value (CSS 3) */
[attr^='val'] { font-size:smaller; }

/* or ends with a value (CSS 3) */
[attr$='ue'] { font-size:smaller; }

/* or contains a value in a space-separated list */
[otherAttr~='foo'] { }
[otherAttr~='bar'] { }

/* or contains a value in a dash-separated list, ie, "-" (U+002D) */
[otherAttr|='en'] { font-size:smaller; }


/* You can concatenate different selectors to create a narrower selector. Don't
   put spaces between them. */
div.some-class[attr$='ue'] { }

/* You can select an element which is a child of another element */
div.some-parent > .class-name { }

/* or a descendant of another element. Children are the direct descendants of
   their parent element, only one level down the tree. Descendants can be any
   level down the tree. */
div.some-parent .class-name { }

/* Warning: the same selector without a space has another meaning.
   Can you guess what? */
div.some-parent.class-name { }

/* You may also select an element based on its adjacent sibling */
.i-am-just-before + .this-element { }

/* or any sibling preceding it */
.i-am-any-element-before ~ .this-element { }

/* There are some selectors called pseudo classes that can be used to select an
   element when it is in a particular state */

/* for example, when the cursor hovers over an element */
selector:hover { }

/* or a link has been visited */
selector:visited { }

/* or hasn't been visited */
selected:link { }

/* or an element in focus */
selected:focus { }

<<<<<<< HEAD
/* any element that is the first child of its parent */
selector:first-child {}

/* any element that is the last child of its parent */
selector:last-child {}

/* Just like pseudo classes, pseudo elements allow you to style certain parts of a document  */

/* matches a virtual first child of the selected element */
selector::before {}

/* matches a virtual last child of the selected element */
selector::after {}
=======
/* At appropriate places, an asterisk may be used as a wildcard to select every
   element */
* { } /* all elements */
.parent * { } /* all descendants */
.parent > * { } /* all children */
>>>>>>> 59a07411

/* ####################
   ## PROPERTIES
   #################### */

selector {
    
    /* Units of length can be absolute or relative. */
    
    /* Relative units */
    width: 50%;       /* percentage of parent element width */
    font-size: 2em;   /* multiples of element's original font-size */
    font-size: 2rem;  /* or the root element's font-size */
    font-size: 2vw;   /* multiples of 1% of the viewport's width (CSS 3) */
    font-size: 2vh;   /* or its height */
    font-size: 2vmin; /* whichever of a vh or a vw is smaller */
    font-size: 2vmax; /* or greater */
    
    /* Absolute units */
    width: 200px;     /* pixels */
    font-size: 20pt;  /* points */
    width: 5cm;       /* centimeters */
    min-width: 50mm;  /* millimeters */
    max-width: 5in;   /* inches */
    
    /* Colors */
    color: #F6E;                 /* short hex format */
    color: #FF66EE;              /* long hex format */
    color: tomato;               /* a named color */
    color: rgb(255, 255, 255);   /* as rgb values */
    color: rgb(10%, 20%, 50%);   /* as rgb percentages */
    color: rgba(255, 0, 0, 0.3); /* as rgba values (CSS 3) Note: 0 < a < 1 */
    color: transparent;          /* equivalent to setting the alpha to 0 */
    color: hsl(0, 100%, 50%);    /* as hsl percentages (CSS 3) */
    color: hsla(0, 100%, 50%, 0.3); /* as hsla percentages with alpha */
    
    /* Images as backgrounds of elements */
    background-image: url(/img-path/img.jpg); /* quotes inside url() optional */
    
    /* Fonts */
    font-family: Arial;
    /* if the font family name has a space, it must be quoted */
    font-family: "Courier New";
    /* if the first one is not found, the browser uses the next, and so on */
    font-family: "Courier New", Trebuchet, Arial, sans-serif;
}
```

## Usage

Save a CSS stylesheet with the extension `.css`.

```xml
<!-- You need to include the css file in your page's <head>. This is the
     recommended method. Refer to http://stackoverflow.com/questions/8284365 -->
<link rel='stylesheet' type='text/css' href='path/to/style.css' />

<!-- You can also include some CSS inline in your markup. -->
<style>
   a { color: purple; }
</style>

<!-- Or directly set CSS properties on the element. -->
<div style="border: 1px solid red;">
</div>
```

## Precedence or Cascade

An element may be targeted by multiple selectors and may have a property set on it in more than once. In these cases, one of the rules takes precedence over others. Generally, a rule in a more specific selector take precedence over a less specific one, and a rule occuring later in the stylesheet overwrites a previous one.

This process is called cascading, hence the name Cascading Style Sheets.

Given the following CSS:

```css
/* A */
p.class1[attr='value']

/* B */
p.class1 { }

/* C */
p.class2 { }

/* D */
p { }

/* E */
p { property: value !important; }
```

and the following markup:

```xml
<p style='/*F*/ property:value;' class='class1 class2' attr='value' />
```

The precedence of style is as follows. Remember, the precedence is for each **property**, not for the entire block.

* `E` has the highest precedence because of the keyword `!important`. It is recommended that you avoid its usage.
* `F` is next, because it is an inline style.
* `A` is next, because it is more "specific" than anything else. It has 3 specifiers: The name of the element `p`, its class `class1`, an attribute `attr='value'`.
* `C` is next, even though it has the same specificity as `B`. This is because it appears after `B`.
* `B` is next.
* `D` is the last one.

## Compatibility

Most of the features in CSS 2 (and many in CSS 3) are available across all browsers and devices. But it's always good practice to check before using a new feature.

## Resources

* To run a quick compatibility check, [CanIUse](http://caniuse.com).
* CSS Playground [Dabblet](http://dabblet.com/).
* [Mozilla Developer Network's CSS documentation](https://developer.mozilla.org/en-US/docs/Web/CSS)
* [Codrops' CSS Reference](http://tympanus.net/codrops/css_reference/)

## Further Reading

* [Understanding Style Precedence in CSS: Specificity, Inheritance, and the Cascade](http://www.vanseodesign.com/css/css-specificity-inheritance-cascaade/)
* [Selecting elements using attributes](https://css-tricks.com/almanac/selectors/a/attribute/)
* [QuirksMode CSS](http://www.quirksmode.org/css/)
* [Z-Index - The stacking context](https://developer.mozilla.org/en-US/docs/Web/Guide/CSS/Understanding_z_index/The_stacking_context)
* [SASS](http://sass-lang.com/) and [LESS](http://lesscss.org/) for CSS pre-processing
* [CSS-Tricks](https://css-tricks.com)<|MERGE_RESOLUTION|>--- conflicted
+++ resolved
@@ -106,7 +106,6 @@
 /* or an element in focus */
 selected:focus { }
 
-<<<<<<< HEAD
 /* any element that is the first child of its parent */
 selector:first-child {}
 
@@ -120,13 +119,12 @@
 
 /* matches a virtual last child of the selected element */
 selector::after {}
-=======
+
 /* At appropriate places, an asterisk may be used as a wildcard to select every
    element */
 * { } /* all elements */
 .parent * { } /* all descendants */
 .parent > * { } /* all children */
->>>>>>> 59a07411
 
 /* ####################
    ## PROPERTIES
