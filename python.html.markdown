---
language: python
author: Louie Dinh
author_url: http://ldinh.ca
filename: learnpython.py
---

Python was created by Guido Van Rossum in the early 90's. It is now one of the most popular
languages in existence. I fell in love with Python for it's syntactic clarity. It's basically
executable pseudocode.

Feedback would be highly appreciated! You can reach me at [@louiedinh](http://twitter.com/louiedinh) or louiedinh [at] [google's email service]

Note: This article applies to Python 2.7 specifically, but should be applicable
to Python 2.x. Look for another tour of Python 3 soon!

```python
# Single line comments start with a hash.
""" Multiline strings can be written
    using three "'s, and are often used
    as comments
"""

####################################################
## 1. Primitive Datatypes and Operators
####################################################

# You have numbers
3 #=> 3

# Math is what you would expect
1 + 1 #=> 2
8 - 1 #=> 7
10 * 2 #=> 20
35 / 5 #=> 7

# Division is a bit tricky. It is integer division and floors the results
# automatically.
5 / 2 #=> 2

# To fix division we need to learn about floats.
2.0     # This is a float
11.0 / 4.0 #=> 2.75 ahhh...much better

# Enforce precedence with parentheses
(1 + 3) * 2 #=> 8

# Boolean values are primitives
True
False

# negate with not
not True #=> False
not False #=> True

# Equality is ==
1 == 1 #=> True
2 == 1 #=> False

# Inequality is !=
1 != 1 #=> False
2 != 1 #=> True

# More comparisons
1 < 10 #=> True
1 > 10 #=> False
2 <= 2 #=> True
2 >= 2 #=> True

# Comparisons can be chained  !
1 < 2 < 3 #=> True
2 < 3 < 2 #=> False

# Strings are created with " or '
"This is a string."
'This is also a string.'

# Strings can be added too!
"Hello " + "world!" #=> "Hello world!"

# A string can be treated like a list of characters
"This is a string"[0] #=> 'T'

# % can be used to format strings, like this:
"%s can be %s" % ("strings", "interpolated")

# A newer way to format strings is the format method.
# This method is the preferred way
"{0} can be {1}".format("strings", "formatted")
# You can use keywords if you don't want to count.
"{name} wants to eat {food}".format(name="Bob", food="lasagna")

# None is an object
None #=> None

# Don't use the equality `==` symbol to compare objects to None
# Use `is` instead
"etc" is None #=> False
None is None  #=> True

<<<<<<< HEAD
# The 'is' operator tests for object identity. This isn't
# very useful when dealing with primitive values, but is
# very useful when dealing with objects.

=======
>>>>>>> 79c26e66
# None, 0, and empty strings/lists all evaluate to False.
# All other values are True
0 == False  #=> True
"" == False #=> True


####################################################
## 2. Variables and Collections
####################################################

# Printing is pretty easy
print "I'm Python. Nice to meet you!"


# No need to declare variables before assigning to them.
some_var = 5    # Convention is to use lower_case_with_underscores
some_var #=> 5

# Accessing a previously unassigned variable is an exception.
# See Control Flow to learn more about exception handling.
some_other_var  # Raises a name error

# if can be used as an expression
"yahoo!" if 1 > 2 else 2 #=> "yahoo!"

# Lists store sequences
li = []
# You can start with a prefilled list
other_li = [4, 5, 6]

# Add stuff to the end of a list with append
li.append(1)    #li is now [1]
li.append(2)    #li is now [1, 2]
li.append(4)    #li is now [1, 2, 4]
li.append(3)    #li is now [1, 2, 4, 3]
# Remove from the end with pop
li.pop()        #=> 3 and li is now [1, 2, 4]
# Let's put it back
li.append(3)    # li is now [1, 2, 4, 3] again.

# Access a list like you would any array
li[0] #=> 1
# Look at the last element
li[-1] #=> 3

# Looking out of bounds is an IndexError
li[4] # Raises an IndexError

# You can look at ranges with slice syntax.
# (It's a closed/open range for you mathy types.)
li[1:3] #=> [2, 4]
# Omit the beginning
li[2:] #=> [4, 3]
# Omit the end
li[:3] #=> [1, 2, 4]

# Remove arbitrary elements from a list with del
del li[2] # li is now [1, 2, 3]

# You can add lists
li + other_li #=> [1, 2, 3, 4, 5, 6] - Note: li and other_li is left alone

# Concatenate lists with extend
li.extend(other_li) # Now li is [1, 2, 3, 4, 5, 6]

# Check for existence in a list with in
1 in li #=> True

# Examine the length with len
len(li) #=> 6

# Note: lists can contain arbitrary values
li2 = [1, "Hello", [[], "Hi", 5,]]

# Tuples are like lists but are immutable.
tup = (1, 2, 3)
tup[0] #=> 1
tup[0] = 3  # Raises a TypeError

# You can do all those list thingies on tuples too
len(tup) #=> 3
tup + (4, 5, 6) #=> (1, 2, 3, 4, 5, 6)
tup[:2] #=> (1, 2)
2 in tup #=> True

# You can unpack tuples (or lists) into variables
a, b, c = (1, 2, 3)     # a is now 1, b is now 2 and c is now 3
# Tuples are created by default if you leave out the parentheses
d, e, f = 4, 5, 6
# Now look how easy it is to swap two values
e, d = d, e     # d is now 5 and e is now 4


# Dictionaries store mappings
empty_dict = {}
# Here is a prefilled dictionary
filled_dict = {"one": 1, "two": 2, "three": 3}

# Look up values with []
filled_dict["one"] #=> 1

# Get all keys as a list
filled_dict.keys() #=> ["three", "two", "one"]
# Note - Dictionary key ordering is not guaranteed.
# Your results might not match this exactly.

# Get all values as a list
filled_dict.values() #=> [3, 2, 1]
# Note - Same as above regarding key ordering.

# Check for existence of keys in a dictionary with in
"one" in filled_dict #=> True
1 in filled_dict #=> False

 # Looking up a non-existing key is a KeyError
filled_dict["four"] # KeyError

# Use get method to avoid the KeyError
filled_dict.get("one") #=> 1
filled_dict.get("four") #=> None
# The get method supports a default argument when the value is missing
filled_dict.get("one", 4) #=> 1
filled_dict.get("four", 4) #=> 4

# Setdefault method is a safe way to add new key-value pair into dictionary
filled_dict.setdefault("five", 5) #filled_dict["five"] is set to 5
filled_dict.setdefault("five", 6) #filled_dict["five"] is still 5


# Sets store ... well sets
empty_set = set()
# Initialize a set with a bunch of values
some_set = set([1,2,2,3,4]) # filled_set is now set([1, 2, 3, 4])

# Since Python 2.7, {} can be used to declare a set
filled_set = {1, 2, 2, 3, 4} # => {1 2 3 4}

# Add more items to a set
filled_set.add(5) # filled_set is now {1, 2, 3, 4, 5}

# Do set intersection with &
other_set = {3, 4, 5, 6}
filled_set & other_set #=> {3, 4, 5}

# Do set union with |
filled_set | other_set #=> {1, 2, 3, 4, 5, 6}

# Do set difference with -
{1,2,3,4} - {2,3,5} #=> {1, 4}

# Check for existence in a set with in
2 in filled_set #=> True
10 in filled_set #=> False


####################################################
## 3. Control Flow
####################################################

# Let's just make a variable
some_var = 5

# Here is an if statement. Indentation is significant in python!
# prints "some var is smaller than 10"
if some_var > 10:
    print "some_var is totally bigger than 10."
elif some_var < 10:    # This elif clause is optional.
    print "some_var is smaller than 10."
else:           # This is optional too.
    print "some_var is indeed 10."


"""
For loops iterate over lists
prints:
    dog is a mammal
    cat is a mammal
    mouse is a mammal
"""
for animal in ["dog", "cat", "mouse"]:
    # You can use % to interpolate formatted strings
    print "%s is a mammal" % animal
    
"""
`range(number)` returns a list of numbers 
from zero to the given number
prints:
    0
    1
    2
    3
"""
for i in range(4):
    print i

"""
While loops go until a condition is no longer met.
prints:
    0
    1
    2
    3
"""
x = 0
while x < 4:
    print x
    x += 1  # Shorthand for x = x + 1

# Handle exceptions with a try/except block

# Works on Python 2.6 and up:
try:
    # Use raise to raise an error
    raise IndexError("This is an index error")
except IndexError as e:
    pass    # Pass is just a no-op. Usually you would do recovery here.


####################################################
## 4. Functions
####################################################

# Use def to create new functions
def add(x, y):
    print "x is %s and y is %s" % (x, y)
    return x + y    # Return values with a return statement

# Calling functions with parameters
add(5, 6) #=> 11 and prints out "x is 5 and y is 6"
# Another way to call functions is with keyword arguments
add(y=6, x=5)   # Keyword arguments can arrive in any order.

# You can define functions that take a variable number of
# positional arguments
def varargs(*args):
    return args

varargs(1, 2, 3) #=> (1,2,3)


# You can define functions that take a variable number of
# keyword arguments, as well
def keyword_args(**kwargs):
    return kwargs

# Let's call it to see what happens
keyword_args(big="foot", loch="ness") #=> {"big": "foot", "loch": "ness"}

# You can do both at once, if you like
def all_the_args(*args, **kwargs):
    print args
    print kwargs
"""
all_the_args(1, 2, a=3, b=4) prints:
    (1, 2)
    {"a": 3, "b": 4}
"""

# When calling functions, you can do the opposite of varargs/kwargs!
# Use * to expand tuples and use ** to expand kwargs.
args = (1, 2, 3, 4)
kwargs = {"a": 3, "b": 4}
all_the_args(*args) # equivalent to foo(1, 2, 3, 4)
all_the_args(**kwargs) # equivalent to foo(a=3, b=4)
all_the_args(*args, **kwargs) # equivalent to foo(1, 2, 3, 4, a=3, b=4)

# Python has first class functions
def create_adder(x):
    def adder(y):
        return x + y
    return adder

add_10 = create_adder(10)
add_10(3) #=> 13

# There are also anonymous functions
(lambda x: x > 2)(3) #=> True
rectangle_area = lambda a, b: a * b
print rectangle_area(3, 4) #=> 12

# There are built-in higher order functions
map(add_10, [1,2,3]) #=> [11, 12, 13]
filter(lambda x: x > 5, [3, 4, 5, 6, 7]) #=> [6, 7]

# We can use list comprehensions for nice maps and filters
[add_10(i) for i in [1, 2, 3]]  #=> [11, 12, 13]
[x for x in [3, 4, 5, 6, 7] if x > 5] #=> [6, 7]

# You can also use dictionary comprehensions
{i: add_10(i) for i in [1, 2, 3]} #=> {1: 11, 2: 12, 3: 13}

####################################################
## 5. Classes
####################################################

# We subclass from object to get a class.
class Human(object):

     # A class attribute. It is shared by all instances of this class
    species = "H. sapiens"

    # Basic initializer
    def __init__(self, name):
        # Assign the argument to the instance's name attribute
        self.name = name

    # An instance method. All methods take self as the first argument,
    # which refers to the instance of this class
    def say(self, msg):
       return "%s: %s" % (self.name, msg)

    # A class method is shared among all instances
    # They are called with the calling class as the first argument
    @classmethod
    def get_species(cls):
        return cls.species

    # A static method is called without a class or instance reference
    @staticmethod
    def grunt():
        return "*grunt*"


# Instantiate a class
i = Human(name="Ian")
print i.say("hi")     # prints out "Ian: hi"

j = Human("Joel")
print j.say("hello")  #prints out "Joel: hello"

# Call our class method
i.get_species() #=> "H. sapiens"

# Change the shared attribute
Human.species = "H. neanderthalensis"
i.get_species() #=> "H. neanderthalensis"
j.get_species() #=> "H. neanderthalensis"

# Call the static method
Human.grunt() #=> "*grunt*"


####################################################
## 6. Modules
####################################################

# You can import modules
import math
print math.sqrt(16) #=> 4

# You can get specific functions from a module
from math import ceil, floor
print ceil(3.7)  #=> 4.0
print floor3.7) #=> 3.0

# You can import all functions from a module.
# Warning: this is not recommended
from math import *

# You can shorten module names
import math as m
math.sqrt(16) == m.sqrt(16) #=> True

# Python modules are just ordinary python files. You
<<<<<<< HEAD
# can write your own, and import them. The name of the 
# module is the same as the name of the file.
=======
# can write your own, and import them.
>>>>>>> 79c26e66


```

## Further Reading

<<<<<<< HEAD
Still up for more? Try:

* [Learn Python The Hard Way](http://learnpythonthehardway.org/book/)
* [Dive Into Python](http://www.diveintopython.net/)
* [The Official Docs](http://docs.python.org/2.6/)
* [Hitchhiker's Guide to Python](http://docs.python-guide.org/en/latest/)
=======
Still up for more? Try [Learn Python The Hard Way](http://learnpythonthehardway.org/book/)
>>>>>>> 79c26e66

Python has a huge amount of modules within the standard library. See the 
[official documentation](http://docs.python.org/2/library/index.html) or
[Python Module of the Week](http://pymotw.com/2/) for more.<|MERGE_RESOLUTION|>--- conflicted
+++ resolved
@@ -98,13 +98,10 @@
 "etc" is None #=> False
 None is None  #=> True
 
-<<<<<<< HEAD
 # The 'is' operator tests for object identity. This isn't
 # very useful when dealing with primitive values, but is
 # very useful when dealing with objects.
 
-=======
->>>>>>> 79c26e66
 # None, 0, and empty strings/lists all evaluate to False.
 # All other values are True
 0 == False  #=> True
@@ -469,28 +466,20 @@
 math.sqrt(16) == m.sqrt(16) #=> True
 
 # Python modules are just ordinary python files. You
-<<<<<<< HEAD
 # can write your own, and import them. The name of the 
 # module is the same as the name of the file.
-=======
-# can write your own, and import them.
->>>>>>> 79c26e66
 
 
 ```
 
 ## Further Reading
 
-<<<<<<< HEAD
 Still up for more? Try:
 
 * [Learn Python The Hard Way](http://learnpythonthehardway.org/book/)
 * [Dive Into Python](http://www.diveintopython.net/)
 * [The Official Docs](http://docs.python.org/2.6/)
 * [Hitchhiker's Guide to Python](http://docs.python-guide.org/en/latest/)
-=======
-Still up for more? Try [Learn Python The Hard Way](http://learnpythonthehardway.org/book/)
->>>>>>> 79c26e66
 
 Python has a huge amount of modules within the standard library. See the 
 [official documentation](http://docs.python.org/2/library/index.html) or
