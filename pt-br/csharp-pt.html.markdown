---
language: c#
filename: csharp-pt.cs
contributors:
    - ["Robson Alves", "http://robsonalves.net/"]    
lang: pt-br
---

C# é uma linguagem elegante, altamente tipada e orientada a objetos que permite aos desenvolvedores criar uma variedade de aplicações seguras e robustas que são executadas no .NET Framework.

[Leia mais aqui.](http://msdn.microsoft.com/pt-br/library/vstudio/z1zx9t92.aspx)

```c#
// Comentários de linha única começam com //
/*
Comentários de múltiplas linhas são desta forma
*/
/// <summary>
/// Este é um comentário de documentação XML que pode ser usado para gerar documentação
/// externa ou para fornecer ajuda de contexto dentro de uma IDE
/// </summary>
//public void MethodOrClassOrOtherWithParsableHelp() {}

// Especifica os namespaces que o código irá usar
// Os namespaces a seguir são padrões da biblioteca de classes do .NET Framework
using System;
using System.Collections.Generic;
using System.Dynamic;
using System.Linq;
using System.Net;
using System.Threading.Tasks;
using System.IO;

// Mas este aqui não é :
using System.Data.Entity;
// Para que consiga utilizá-lo, você precisa adicionar novas referências
// Isso pode ser feito com o gerenciador de pacotes NuGet : `Install-Package EntityFramework`

// Namespaces são escopos definidos para organizar o código em "pacotes" ou "módulos"
// Usando este código a partir de outro arquivo de origem: using Learning.CSharp;
namespace Learning.CSharp
{
    // Cada .cs deve conter  uma classe com o mesmo nome do arquivo
    // você está autorizado a contrariar isto, mas evite por sua sanidade.
    public class AprenderCsharp
    {
        // Sintaxe Básica - Pule para as CARACTERÍSTICAS INTERESSANTES se você ja usou Java ou C++ antes.
        public static void Syntax()
        {
            // Use Console.WriteLine para apresentar uma linha
            Console.WriteLine("Hello World");
            Console.WriteLine(
                "Integer: " + 10 +
                " Double: " + 3.14 +
                " Boolean: " + true);

            // Para apresentar sem incluir uma nova linha, use Console.Write
            Console.Write("Hello ");
            Console.Write("World");

            ///////////////////////////////////////////////////
            // Tipos e Variáveis
            //
            // Declare uma variável usando <tipo> <nome>
            ///////////////////////////////////////////////////

            // Sbyte - Signed 8-bit integer
            // (-128 <= sbyte <= 127)
            sbyte fooSbyte = 100;

            // Byte - Unsigned 8-bit integer
            // (0 <= byte <= 255)
            byte fooByte = 100;

            // Short - 16-bit integer
            // Signed - (-32,768 <= short <= 32,767)
            // Unsigned - (0 <= ushort <= 65,535)
            short fooShort = 10000;
            ushort fooUshort = 10000;

            // Integer - inteiro de 32 bits 
            int fooInt = 1; // (-2,147,483,648 <= int <= 2,147,483,647)
            uint fooUint = 1; // (0 <= uint <= 4,294,967,295)
            //Números por padrão são int ou uint, dependendo do tamanho.
            
            // Long - 64-bit integer
            long fooLong = 100000L; // (-9,223,372,036,854,775,808 <= long <= 9,223,372,036,854,775,807)
            ulong fooUlong = 100000L; // (0 <= ulong <= 18,446,744,073,709,551,615)
            
            // Números por padrão são int ou uint dependendo do tamanho.
            // L é usado para denotar que o valor da variável é do tipo long ou ulong.

            // Double - Double-precision 64-bit IEEE 754 Floating Point
            double fooDouble = 123.4; // Precision: 15-16 digits

            // Float - Single-precision 32-bit IEEE 754 Floating Point
            float fooFloat = 234.5f; // Precision: 7 digits
            // f is used to denote that this variable value is of type float

            // Decimal - um tipo de dados de 128 bits, com mais precisão do que outros tipos de ponto flutuante,
            // adequado para cálculos financeiros e monetários
            decimal fooDecimal = 150.3m;

            // Boolean - true & false
            bool fooBoolean = true; // or false

            // Char - A single 16-bit Unicode character
            char fooChar = 'A';

            // Strings - ao contrário dos anteriores tipos base, que são todos os tipos de valor,
            // Uma string é um tipo de referência. Ou seja, você pode configurá-lo como nulo
            string fooString = "\"escape\" quotes and add \n (new lines) and \t (tabs)";
            Console.WriteLine(fooString);

            //  Você pode acessar todos os caracteres de string com um indexador: 
            char charFromString = fooString[1]; // => 'e'
            // Strings são imutáveis: você não pode fazer fooString[1] = 'X';

            // Compare strings com sua atual cultura, ignorando maiúsculas e minúsculas
            string.Compare(fooString, "x", StringComparison.CurrentCultureIgnoreCase);

            // Formatando, baseado no sprintf
            string fooFs = string.Format("Check Check, {0} {1}, {0} {1:0.0}", 1, 2);

            // Datas e formatações
            DateTime fooDate = DateTime.Now;
            Console.WriteLine(fooDate.ToString("hh:mm, dd MMM yyyy"));

            // Você pode juntar um string em mais de duas linhas com o símbolo @. Para escapar do " use ""
            string bazString = @"Here's some stuff
on a new line! ""Wow!"", the masses cried";

            // Use const ou read-only para fazer uma variável imutável
            // os valores da const são calculados durante o tempo de compilação
            const int HoursWorkPerWeek = 9001;

            ///////////////////////////////////////////////////
            // Estrutura de Dados
            ///////////////////////////////////////////////////

            // Matrizes - zero indexado
            // O tamanho do array pode ser decidido ainda na declaração
            // O formato para declarar uma matriz é o seguinte: 
            // <tipodado>[] <var nome> = new <tipodado>[<array tamanho>];
            int[] intArray = new int[10];

            // Outra forma de declarar & inicializar uma matriz
            int[] y = { 9000, 1000, 1337 };

            // Indexando uma matriz - Acessando um elemento
            Console.WriteLine("intArray @ 0: " + intArray[0]);
            // Matriz são alteráveis
            intArray[1] = 1;

            // Listas
            // Listas são usadas frequentemente tanto quanto matriz por serem mais flexiveis
            // O formato de declarar uma lista é o seguinte:
            // List<tipodado> <var nome> = new List<tipodado>();
            List<int> intList = new List<int>();
            List<string> stringList = new List<string>();
            List<int> z = new List<int> { 9000, 1000, 1337 }; // inicializar
            // O <> são para genéricos - Confira está interessante seção do material

            // Lista não possuem valores padrão.
            // Um valor deve ser adicionado antes e depois acessado pelo indexador
            intList.Add(1);
            Console.WriteLine("intList @ 0: " + intList[0]);

            // Outras estruturas de dados para conferir:
            // Pilha/Fila
            // Dicionário (uma implementação de map de hash)
            // HashSet
            // Read-only Coleção
            // Tuple (.Net 4+)

            ///////////////////////////////////////
            // Operadores
            ///////////////////////////////////////
            Console.WriteLine("\n->Operators");

            int i1 = 1, i2 = 2; // Forma curta para declarar diversas variáveis

            // Aritmética é clara
            Console.WriteLine(i1 + i2 - i1 * 3 / 7); // => 3

            // Modulo
            Console.WriteLine("11%3 = " + (11 % 3)); // => 2

            // Comparações de operadores
            Console.WriteLine("3 == 2? " + (3 == 2)); // => falso
            Console.WriteLine("3 != 2? " + (3 != 2)); // => verdadeiro
            Console.WriteLine("3 > 2? " + (3 > 2)); // => verdadeiro
            Console.WriteLine("3 < 2? " + (3 < 2)); // => falso
            Console.WriteLine("2 <= 2? " + (2 <= 2)); // => verdadeiro
            Console.WriteLine("2 >= 2? " + (2 >= 2)); // => verdadeiro

            // Operadores bit a bit (bitwise)
            /*
            ~       Unário bitwise complemento
            <<      Signed left shift
            >>      Signed right shift
            &       Bitwise AND
            ^       Bitwise exclusivo OR
            |       Bitwise inclusivo OR
            */

            // Incrementações
            int i = 0;
            Console.WriteLine("\n->Inc/Dec-rementation");
            Console.WriteLine(i++); //i = 1. Post-Incrementation
            Console.WriteLine(++i); //i = 2. Pre-Incrementation
            Console.WriteLine(i--); //i = 1. Post-Decrementation
            Console.WriteLine(--i); //i = 0. Pre-Decrementation

            ///////////////////////////////////////
            // Estrutura de Controle
            ///////////////////////////////////////
            Console.WriteLine("\n->Control Structures");

            // Declaração if é como a linguagem C
            int j = 10;
            if (j == 10)
            {
                Console.WriteLine("I get printed");
            }
            else if (j > 10)
            {
                Console.WriteLine("I don't");
            }
            else
            {
                Console.WriteLine("I also don't");
            }

            // Operador Ternário
            // Um simples if/else pode ser escrito da seguinte forma
            // <condição> ? <verdadeiro> : <falso>
            int toCompare = 17;
            string isTrue = toCompare == 17 ? "True" : "False";

            // While loop
            int fooWhile = 0;
            while (fooWhile < 100)
            {
                //Iterated 100 times, fooWhile 0->99
                fooWhile++;
            }

            // Do While Loop
            int fooDoWhile = 0;
            do
            {
                // Inicia a interação 100 vezes, fooDoWhile 0->99
                if (false)
                    continue; // pule a intereção atual para apróxima

                fooDoWhile++;

                if (fooDoWhile == 50)
                    break; // Interrompe o laço inteiro

            } while (fooDoWhile < 100);

            //estrutura de loop for  => for(<declaração para começar>; <condicional>; <passos>)
            for (int fooFor = 0; fooFor < 10; fooFor++)
            {
                //Iterado 10 vezes, fooFor 0->9
            }

            // For Each Loop
            // Estrutura do foreach  => foreach(<Tipo Iterador> <Nome do Iterador> in <enumerable>)
            // O laço foreach  percorre sobre qualquer objeto que implementa IEnumerable ou IEnumerable<T>
            // Toda a coleção de tipos  (Array, List, Dictionary...) no .Net framework
            // implementa uma ou mais destas interfaces.
            // (O ToCharArray() pode ser removido, por que uma string também implementa IEnumerable)
            foreach (char character in "Hello World".ToCharArray())
            {
                //Iterated over all the characters in the string
            }

            // Switch Case
            // Um switch funciona com os tipos de dados byte, short, char, e int.
            // Isto também funcional com tipos enumeradors (discutidos em Tipos Enum),
            // A classe String, and a few special classes that wrap
            // tipos primitívos: Character, Byte, Short, and Integer.
            int month = 3;
            string monthString;
            switch (month)
            {
                case 1:
                    monthString = "January";
                    break;
                case 2:
                    monthString = "February";
                    break;
                case 3:
                    monthString = "March";
                    break;
                // Você pode declarar mais de um "case" para uma ação
                // Mas você não pode adicionar uma ação sem um "break" antes de outro "case"
                // (se você quiser fazer isso, você tem que explicitamente adicionar um "goto case x")
                case 6:
                case 7:
                case 8:
                    monthString = "Summer time!!";
                    break;
                default:
                    monthString = "Some other month";
                    break;
            }

            ///////////////////////////////////////
            // Convertendo Data Types e Typecasting
            ///////////////////////////////////////

            // Convertendo dados

            // Converter String para Integer
<<<<<<< HEAD
            // isso vai jogar um erro FormatException quando houver falha
            int.Parse("123");//retorna uma verão em Integer da String "123"
=======
            // isso lançará uma exceção "FormatException"
            int.Parse("123");//returns an integer version of "123"
>>>>>>> 44aaead6

            // try parse vai ir por padrão para o typo default quando houver uma falha
            // nesse caso: 0
            int tryInt;
            if (int.TryParse("123", out tryInt)) // Função booleana
                Console.WriteLine(tryInt);       // 123

            // Converter Integer para String
            // A classe Convert possuí métodos para facilitar as conversões
            Convert.ToString(123);
            // ou
            tryInt.ToString();

            // Casting
            // Cast decimal 15 to a int
            // and then implicitly cast to long
            long x = (int) 15M;
        }

        ///////////////////////////////////////
        // CLASSES - Veja definições no fim do arquivo
        ///////////////////////////////////////
        public static void Classes()
        {
            // Veja Declaração de objetos no fim do arquivo

            // Use new para instanciar uma classe
            Bicycle trek = new Bicycle();

            // Chame métodos do objeto
            trek.SpeedUp(3); // Você deve sempre usar métodos setter e getter
            trek.Cadence = 100;

            // ToString é uma convenção para exibir o valor desse Objeto.
            Console.WriteLine("trek info: " + trek.Info());

            // Instancie um novo Penny Farthing
            PennyFarthing funbike = new PennyFarthing(1, 10);
            Console.WriteLine("funbike info: " + funbike.Info());

            Console.Read();
        } // Fim do método principal

        // CONSOLE ENTRY A console application must have a main method as an entry point
        public static void Main(string[] args)
        {
            OtherInterestingFeatures();
        }

        //
        // INTERESTING FEATURES
        //

        // DEFAULT METHOD SIGNATURES

        public // Visibility
        static // Allows for direct call on class without object
        int // Return Type,
        MethodSignatures(
            int maxCount, // First variable, expects an int
            int count = 0, // will default the value to 0 if not passed in
            int another = 3,
            params string[] otherParams // captures all other parameters passed to method
        )
        {
            return -1;
        }

        // Methods can have the same name, as long as the signature is unique
        // A method that differs only in return type is not unique
        public static void MethodSignatures(
            ref int maxCount, // Pass by reference
            out int count)
        {
            count = 15; // out param must be assigned before control leaves the method
        }

        // GENERICS
        // The classes for TKey and TValue is specified by the user calling this function.
        // This method emulates the SetDefault of Python
        public static TValue SetDefault<TKey, TValue>(
            IDictionary<TKey, TValue> dictionary,
            TKey key,
            TValue defaultItem)
        {
            TValue result;
            if (!dictionary.TryGetValue(key, out result))
                return dictionary[key] = defaultItem;
            return result;
        }

        // Você pode pode restringir os objetos que são passados
        public static void IterateAndPrint<T>(T toPrint) where T: IEnumerable<int>
        {
            // Nos podemos iterar, desde que T seja um "IEnumerable"
            foreach (var item in toPrint)
                // Item é um inteiro
                Console.WriteLine(item.ToString());
        }

        public static void OtherInterestingFeatures()
        {
            // OPTIONAL PARAMETERS
            MethodSignatures(3, 1, 3, "Some", "Extra", "Strings");
            MethodSignatures(3, another: 3); // explicity set a parameter, skipping optional ones

            // BY REF AND OUT PARAMETERS
            int maxCount = 0, count; // ref params must have value
            MethodSignatures(ref maxCount, out count);

            // EXTENSION METHODS
            int i = 3;
            i.Print(); // Defined below

            // NULLABLE TYPES - great for database interaction / return values
            // any value type (i.e. not a class) can be made nullable by suffixing a ?
            // <type>? <var name> = <value>
            int? nullable = null; // short hand for Nullable<int>
            Console.WriteLine("Nullable variable: " + nullable);
            bool hasValue = nullable.HasValue; // true if not null

            // ?? is syntactic sugar for specifying default value (coalesce)
            // in case variable is null
            int notNullable = nullable ?? 0; // 0

            // IMPLICITLY TYPED VARIABLES - you can let the compiler work out what the type is:
            var magic = "magic is a string, at compile time, so you still get type safety";
            // magic = 9; will not work as magic is a string, not an int

            // GENERICS
            //
            var phonebook = new Dictionary<string, string>() {
                {"Sarah", "212 555 5555"} // Add some entries to the phone book
            };

            // Calling SETDEFAULT defined as a generic above
            Console.WriteLine(SetDefault<string,string>(phonebook, "Shaun", "No Phone")); // No Phone
            // nb, you don't need to specify the TKey and TValue since they can be
            // derived implicitly
            Console.WriteLine(SetDefault(phonebook, "Sarah", "No Phone")); // 212 555 5555

            // LAMBDA EXPRESSIONS - allow you to write code in line
            Func<int, int> square = (x) => x * x; // Last T item is the return value
            Console.WriteLine(square(3)); // 9

            // ERROR HANDLING - coping with an uncertain world
            try
            {
                var funBike = PennyFarthing.CreateWithGears(6);

                // will no longer execute because CreateWithGears throws an exception
                string some = "";
                if (true) some = null;
                some.ToLower(); // throws a NullReferenceException
            }
            catch (NotSupportedException)
            {
                Console.WriteLine("Not so much fun now!");
            }
            catch (Exception ex) // catch all other exceptions
            {
                throw new ApplicationException("It hit the fan", ex);
                // throw; // A rethrow that preserves the callstack
            }
            // catch { } // catch-all without capturing the Exception
            finally
            {
                // executes after try or catch
            }

            // DISPOSABLE RESOURCES MANAGEMENT - let you handle unmanaged resources easily.
            // Most of objects that access unmanaged resources (file handle, device contexts, etc.)
            // implement the IDisposable interface. The using statement takes care of
            // cleaning those IDisposable objects for you.
            using (StreamWriter writer = new StreamWriter("log.txt"))
            {
                writer.WriteLine("Nothing suspicious here");
                // At the end of scope, resources will be released.
                // Even if an exception is thrown.
            }

            // PARALLEL FRAMEWORK
            // http://blogs.msdn.com/b/csharpfaq/archive/2010/06/01/parallel-programming-in-net-framework-4-getting-started.aspx
            var websites = new string[] {
                "http://www.google.com", "http://www.reddit.com",
                "http://www.shaunmccarthy.com"
            };
            var responses = new Dictionary<string, string>();

            // Will spin up separate threads for each request, and join on them
            // before going to the next step!
            Parallel.ForEach(websites,
                new ParallelOptions() {MaxDegreeOfParallelism = 3}, // max of 3 threads
                website =>
            {
                // Do something that takes a long time on the file
                using (var r = WebRequest.Create(new Uri(website)).GetResponse())
                {
                    responses[website] = r.ContentType;
                }
            });

            // This won't happen till after all requests have been completed
            foreach (var key in responses.Keys)
                Console.WriteLine("{0}:{1}", key, responses[key]);

            // OBJETOS DINÂMICOS (ótimo para trabalhar com outros idiomas)
            dynamic student = new ExpandoObject();
            student.FirstName = "First Name"; // No need to define class first!

            // You can even add methods (returns a string, and takes in a string)
            student.Introduce = new Func<string, string>(
                (introduceTo) => string.Format("Hey {0}, this is {1}", student.FirstName, introduceTo));
            Console.WriteLine(student.Introduce("Beth"));

            // IQUERYABLE<T> - almost all collections implement this, which gives you a lot of
            // very useful Map / Filter / Reduce style methods
            var bikes = new List<Bicycle>();
            bikes.Sort(); // Sorts the array
            bikes.Sort((b1, b2) => b1.Wheels.CompareTo(b2.Wheels)); // Sorts based on wheels
            var result = bikes
                .Where(b => b.Wheels > 3) // Filters - chainable (returns IQueryable of previous type)
                .Where(b => b.IsBroken && b.HasTassles)
                .Select(b => b.ToString()); // Map - we only this selects, so result is a IQueryable<string>

            var sum = bikes.Sum(b => b.Wheels); // Reduce - sums all the wheels in the collection

            // Create a list of IMPLICIT objects based on some parameters of the bike
            var bikeSummaries = bikes.Select(b=>new { Name = b.Name, IsAwesome = !b.IsBroken && b.HasTassles });
            // Hard to show here, but you get type ahead completion since the compiler can implicitly work
            // out the types above!
            foreach (var bikeSummary in bikeSummaries.Where(b => b.IsAwesome))
                Console.WriteLine(bikeSummary.Name);

            // ASPARALLEL
            // And this is where things get wicked - combines linq and parallel operations
            var threeWheelers = bikes.AsParallel().Where(b => b.Wheels == 3).Select(b => b.Name);
            // this will happen in parallel! Threads will automagically be spun up and the
            // results divvied amongst them! Amazing for large datasets when you have lots of
            // cores

            // LINQ - maps a store to IQueryable<T> objects, with delayed execution
            // e.g. LinqToSql - maps to a database, LinqToXml maps to an xml document
            var db = new BikeRepository();

            // execution is delayed, which is great when querying a database
            var filter = db.Bikes.Where(b => b.HasTassles); // no query run
            if (42 > 6) // You can keep adding filters, even conditionally - great for "advanced search" functionality
                filter = filter.Where(b => b.IsBroken); // no query run

            var query = filter
                .OrderBy(b => b.Wheels)
                .ThenBy(b => b.Name)
                .Select(b => b.Name); // still no query run

            // Now the query runs, but opens a reader, so only populates are you iterate through
            foreach (string bike in query)
                Console.WriteLine(result);



        }

    } // End LearnCSharp class

    // You can include other classes in a .cs file

    public static class Extensions
    {
        // EXTENSION FUNCTIONS
        public static void Print(this object obj)
        {
            Console.WriteLine(obj.ToString());
        }
    }

    // Class Declaration Syntax:
    // <public/private/protected/internal> class <class name>{
    //    //data fields, constructors, functions all inside.
    //    //functions are called as methods in Java.
    // }

    public class Bicycle
    {
        // Bicycle's Fields/Variables
        public int Cadence // Public: Can be accessed from anywhere
        {
            get // get - define a method to retrieve the property
            {
                return _cadence;
            }
            set // set - define a method to set a proprety
            {
                _cadence = value; // Value is the value passed in to the setter
            }
        }
        private int _cadence;

        protected virtual int Gear // Protected: Accessible from the class and subclasses
        {
            get; // creates an auto property so you don't need a member field
            set;
        }

        internal int Wheels // Internal: Accessible from within the assembly
        {
            get;
            private set; // You can set modifiers on the get/set methods
        }

        int _speed; // Everything is private by default: Only accessible from within this class.
                    // can also use keyword private
        public string Name { get; set; }

        // Enum is a value type that consists of a set of named constants
        // It is really just mapping a name to a value (an int, unless specified otherwise).
        // The approved types for an enum are byte, sbyte, short, ushort, int, uint, long, or ulong.
        // An enum can't contain the same value twice.
        public enum BikeBrand
        {
            AIST,
            BMC,
            Electra = 42, //you can explicitly set a value to a name
            Gitane // 43
        }
        // We defined this type inside a Bicycle class, so it is a nested type
        // Code outside of this class should reference this type as Bicycle.Brand

        public BikeBrand Brand; // After declaring an enum type, we can declare the field of this type

        // Decorate an enum with the FlagsAttribute to indicate that multiple values can be switched on
        [Flags] // Any class derived from Attribute can be used to decorate types, methods, parameters etc
        public enum BikeAccessories
        {
            None = 0,
            Bell = 1,
            MudGuards = 2, // need to set the values manually!
            Racks = 4,
            Lights = 8,
            FullPackage = Bell | MudGuards | Racks | Lights
        }

        // Usage: aBike.Accessories.HasFlag(Bicycle.BikeAccessories.Bell)
        // Before .NET 4: (aBike.Accessories & Bicycle.BikeAccessories.Bell) == Bicycle.BikeAccessories.Bell
        public BikeAccessories Accessories { get; set; }

        // Static members belong to the type itself rather then specific object.
        // You can access them without a reference to any object:
        // Console.WriteLine("Bicycles created: " + Bicycle.bicyclesCreated);
        public static int BicyclesCreated { get; set; }

        // readonly values are set at run time
        // they can only be assigned upon declaration or in a constructor
        readonly bool _hasCardsInSpokes = false; // read-only private

        // Constructors are a way of creating classes
        // This is a default constructor
        public Bicycle()
        {
            this.Gear = 1; // you can access members of the object with the keyword this
            Cadence = 50;  // but you don't always need it
            _speed = 5;
            Name = "Bontrager";
            Brand = BikeBrand.AIST;
            BicyclesCreated++;
        }

        // This is a specified constructor (it contains arguments)
        public Bicycle(int startCadence, int startSpeed, int startGear,
                       string name, bool hasCardsInSpokes, BikeBrand brand)
            : base() // calls base first
        {
            Gear = startGear;
            Cadence = startCadence;
            _speed = startSpeed;
            Name = name;
            _hasCardsInSpokes = hasCardsInSpokes;
            Brand = brand;
        }

        // Constructors can be chained
        public Bicycle(int startCadence, int startSpeed, BikeBrand brand) :
            this(startCadence, startSpeed, 0, "big wheels", true, brand)
        {
        }

        // Function Syntax:
        // <public/private/protected> <return type> <function name>(<args>)

        // classes can implement getters and setters for their fields
        // or they can implement properties (this is the preferred way in C#)

        // Method parameters can have default values.
        // In this case, methods can be called with these parameters omitted
        public void SpeedUp(int increment = 1)
        {
            _speed += increment;
        }

        public void SlowDown(int decrement = 1)
        {
            _speed -= decrement;
        }

        // propriedade recupera e/ou atribui valores (get/set). 
        // quando os dados precisam apenas ser acessados, considere o uso de propriedades.
        // uma propriedade pode ter "get" ou "set", ou ambos.
        private bool _hasTassles; // private variable
        public bool HasTassles // public accessor
        {
            get { return _hasTassles; }
            set { _hasTassles = value; }
        }

        // Você também pode definir uma propriedade automática em uma linha
        // Esta sintaxe criará um campo de apoio automaticamente.
        // Você pode definir um modificador de acesso no getter ou no setter (ou ambos)
        // para restringir seu acesso:
        public bool IsBroken { get; private set; }

        // Properties can be auto-implemented
        public int FrameSize
        {
            get;
            // you are able to specify access modifiers for either get or set
            // this means only Bicycle class can call set on Framesize
            private set;
        }

        // It's also possible to define custom Indexers on objects.
        // All though this is not entirely useful in this example, you
        // could do bicycle[0] which yields "chris" to get the first passenger or
        // bicycle[1] = "lisa" to set the passenger. (of this apparent quattrocycle)
        private string[] passengers = { "chris", "phil", "darren", "regina" };

        public string this[int i]
        {
            get {
                return passengers[i];
            }

            set {
                return passengers[i] = value;
            }
        }

        //Método para exibir os valores dos atributos deste objeto.
        public virtual string Info()
        {
            return "Gear: " + Gear +
                    " Cadence: " + Cadence +
                    " Speed: " + _speed +
                    " Name: " + Name +
                    " Cards in Spokes: " + (_hasCardsInSpokes ? "yes" : "no") +
                    "\n------------------------------\n"
                    ;
        }

        // Methods can also be static. It can be useful for helper methods
        public static bool DidWeCreateEnoughBycles()
        {
            // Within a static method, we only can reference static class members
            return BicyclesCreated > 9000;
        } // If your class only needs static members, consider marking the class itself as static.


    } // end class Bicycle

    // PennyFarthing é uma subclasse de Bicycle
    class PennyFarthing : Bicycle
    {
        // (Penny Farthings são aquelas bicicletas com uma grande roda frontal.
        // Elas não tem correias.)

        // chamando construtor pai
        public PennyFarthing(int startCadence, int startSpeed) :
            base(startCadence, startSpeed, 0, "PennyFarthing", true, BikeBrand.Electra)
        {
        }

        protected override int Gear
        {
            get
            {
                return 0;
            }
            set
            {
                throw new InvalidOperationException("You can't change gears on a PennyFarthing");
            }
        }

        public static PennyFarthing CreateWithGears(int gears)
        {
            var penny = new PennyFarthing(1, 1);
            penny.Gear = gears; // Oops, can't do this!
            return penny;
        }

        public override string Info()
        {
            string result = "PennyFarthing bicycle ";
            result += base.ToString(); // Calling the base version of the method
            return result;
        }
    }

    // Interfaces contêm apenas as assinaturas dos membros, sem a implementação.
    interface IJumpable
    {
        void Jump(int meters); // todos os membros da interface são implicitamente públicos
    }

    interface IBreakable
    {
        bool Broken { get; } // interfaces can contain properties as well as methods & events
    }

    // Classes podem herdar apenas de uma outra classe, mas podem implementar qualquer quantidade de interfaces.
    class MountainBike : Bicycle, IJumpable, IBreakable
    {
        int damage = 0;

        public void Jump(int meters)
        {
            damage += meters;
        }

        public bool Broken
        {
            get
            {
                return damage > 100;
            }
        }
    }

    /// <summary>
    /// Exemplo de como conectar-se ao DB via LinqToSql.
    /// EntityFramework First Code é impressionante (semelhante ao ActiveRecord de Ruby, mas bidirecional)
    /// http://msdn.microsoft.com/en-us/data/jj193542.aspx
    /// </summary>
    public class BikeRepository : DbContext
    {
        public BikeRepository()
            : base()
        {
        }

        public DbSet<Bicycle> Bikes { get; set; }
    }
} // End Namespace
```

## Topics Not Covered

 * Attributes
 * async/await, yield, pragma directives
 * Web Development
 	* ASP.NET MVC & WebApi (new)
 	* ASP.NET Web Forms (old)
 	* WebMatrix (tool)
 * Desktop Development
 	* Windows Presentation Foundation (WPF) (new)
 	* Winforms (old)

## Further Reading

 * [DotNetPerls](http://www.dotnetperls.com)
 * [C# in Depth](http://manning.com/skeet2)
 * [Programming C#](http://shop.oreilly.com/product/0636920024064.do)
 * [LINQ](http://shop.oreilly.com/product/9780596519254.do)
 * [MSDN Library](http://msdn.microsoft.com/en-us/library/618ayhy6.aspx)
 * [ASP.NET MVC Tutorials](http://www.asp.net/mvc/tutorials)
 * [ASP.NET Web Matrix Tutorials](http://www.asp.net/web-pages/tutorials)
 * [ASP.NET Web Forms Tutorials](http://www.asp.net/web-forms/tutorials)
 * [Windows Forms Programming in C#](http://www.amazon.com/Windows-Forms-Programming-Chris-Sells/dp/0321116208)
 * [C# Coding Conventions](http://msdn.microsoft.com/en-us/library/vstudio/ff926074.aspx)<|MERGE_RESOLUTION|>--- conflicted
+++ resolved
@@ -316,13 +316,9 @@
             // Convertendo dados
 
             // Converter String para Integer
-<<<<<<< HEAD
+
             // isso vai jogar um erro FormatException quando houver falha
             int.Parse("123");//retorna uma verão em Integer da String "123"
-=======
-            // isso lançará uma exceção "FormatException"
-            int.Parse("123");//returns an integer version of "123"
->>>>>>> 44aaead6
 
             // try parse vai ir por padrão para o typo default quando houver uma falha
             // nesse caso: 0
