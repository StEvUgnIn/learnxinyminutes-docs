---
language: dart
filename: learndart.dart
contributors:
  - ["Joao Pedrosa", "https://github.com/jpedrosa/"]
  - ["Vince Ramces Oliveros", "https://github.com/ram231"]
---

**Dart** is a single threaded, general puprose programming languages.
It borrows a lot from other mainstream languages.
It supports Streams, Futures(known as Promises in JavaScript), Generics, First-class functions(closures) and static type checking.
Dart can run in any platform such as Web, CLI,Desktop, Mobile and IoT devices.

Dart's most controversial feature is its ~~Optional Typing~~ Static Type safety and [Sound Type checks](https://dart.dev/guides/language/sound-dart).

```dart
import "dart:collection";
import "dart:math" as math;

/// Welcome to Learn Dart in 15 minutes. http://dart.dev/
/// This is an executable tutorial. You can run it with Dart or on
/// the Try Dart! site if you copy/paste it there. http://dartpad.dev/
/// You can also run Flutter in DartPad by click the `< > New Pad ` and choose Flutter


/// In Dart, Everything is an Object.
/// Every declaration of an object is an instance of Null and
/// Null is also an object.


/// 3 Types of comments in dart
// Single line comment
/**
* Multi-line comment
* Can comment more than 2 lines
*/
/// Code doc comment
/// It uses markdown syntax to generate code docs when making an API.
/// Code doc comment is the recommended choice when documenting your APIs, classes and methods.

/// 4 types of variable declaration.
/// Constants are variables that are immutable cannot be change or altered.
/// `const` in dart should practice SCREAMING_SNAKE_CASE name declaration.
const CONSTANT_VALUE = "I CANNOT CHANGE";
CONSTANT_VALUE = "DID I?"; //Error
/// Final is another variable declaration that cannot be change once it has been instantiated. Commonly used in classes and functions
/// `final` can be declared in pascalCase.
final finalValue = "value cannot be change once instantiated";
finalValue = "Seems not"; //Error

/// `var` is another variable declaration that is mutable and can change its value. Dart will infer types and will not change its data type
var mutableValue = "Variable string";
mutableValue = "this is valid";
mutableValue = false; // Error.

/// `dynamic` is another variable declaration in which the type is not evaluated by the dart static type checking.
/// It can change its value and data type.
/// Some dartisans uses dynamic cautiously as it cannot keep track of its data type. so use it at your own risk
dynamic dynamicValue = "I'm a string";
dynamicValue = false; // false


/// Functions can be declared in a global space
/// Function declaration and method declaration look the same. Function
/// declarations can be nested. The declaration takes the form of
/// name() {} or name() => singleLineExpression;
/// The fat arrow function declaration can be an implicit or
/// explicit return for the result of the expression.
/// Dart will execute a function called `main()` anywhere in the dart project.
///
example1() {
  nested1() {
    nested2() => print("Example1 nested 1 nested 2");
    nested2();
  }

  nested1();
}

/// Anonymous functions don't include a name but can take number of arguments
example2() {
  //// Explicit return type.
  nested1(Function<void> fn) {
    fn();
  }

  nested1(() => print("Example2 nested 1"));
}

/// When a function parameter is declared, the declaration can include the
/// number of parameters the function takes by explicitly specifying the names of the
/// parameters it takes.
example3() {
  planA(fn(String informSomething)) {
    fn("Example3 plan A");
  }
<<<<<<< HEAD
  planB(fn) { /// Or don't declare number of parameters.
=======

  planB(fn) {
    // Or don't declare number of parameters.
>>>>>>> f80889ed
    fn("Example3 plan B");
  }

  planA((s) => print(s));
  planB((s) => print(s));
}

/// Functions have closure access to outer variables.
/// Dart will infer types when the variable has a value of something.
/// In this example dart knows that this variable is a String.
var example4Something = "Example4 nested 1";
example4() {
  nested1(fn(informSomething)) {
    fn(example4Something);
  }

  nested1((s) => print(s));
}

/// Class declaration with a sayIt method, which also has closure access
/// to the outer variable as though it were a function as seen before.
var example5method = "Example5 sayIt";

class Example5Class {
  sayIt() {
    print(example5method);
  }
}

example5() {
  /// Create an anonymous instance of the Example5Class and call the sayIt
  /// method on it.
  /// the `new` keyword is optional in Dart.
  new Example5Class().sayIt();
}

/// Class declaration takes the form of class name { [classBody] }.
/// Where classBody can include instance methods and variables, but also
/// class methods and variables.
class Example6Class {
  var instanceVariable = "Example6 instance variable";
  sayIt() {
    print(instanceVariable);
  }
}

example6() {
   Example6Class().sayIt();
}

/// Class methods and variables are declared with "static" terms.
class Example7Class {
  static var classVariable = "Example7 class variable";
  static sayItFromClass() {
    print(classVariable);
  }

  sayItFromInstance() {
    print(classVariable);
  }
}

example7() {
  Example7Class.sayItFromClass();
  new Example7Class().sayItFromInstance();
}

<<<<<<< HEAD
/// Dart supports Generics.
/// Generics refers to the technique of writing the code for a class
/// without specifying the data type(s) that the class works on.
/// Source: https://stackoverflow.com/questions/4560890/what-are-generics-in-c

/// Type `T` refers to any type that has been instantiated
/// you can call whatever you want
/// Programmers uses the convention in the following
/// T - Type(used for class and primitype types)
/// E - Element(used for List, Set, or Iterable)
/// K,V - Key Value(used for Map)
class GenericExample<T>{
  void printType(){
    print("$T")
  }
  // methods can also have generics
  genericMethod<M>(){
    print("class:$T, method: $M");
  }
}


/// List are similar to arrays but list is a child of Iterable<E>
/// Therefore Maps, List, LinkedList are all child of Iterable<E> to be able to loop using the keyword `for`
/// Important things to remember:
/// () - Iterable<E>
/// [] - List<E>
/// {} - Map<K,V>


/// List are great, but there's a restriction for what List can be
/// outside of function/method bodies. List on the outer scope of class
/// or outside of class have to be constant. Strings and numbers are constant
/// by default. But arrays and maps are not. They can be made constant by
/// declaring them "const". Kind of similar to Javascript's Object.freeze()
const example8List = ["Example8 const array"],
const  example8Map = {"someKey": "Example8 const map"};
/// Declare List or Maps as Objects.
 List<String> explicitList = new List<String>();
 Map<String,dynamic> explicitMaps = new Map<String,dynamic>();

 explicitList.add("SomeArray");
=======
// Literals are great, but there's a restriction for what literals can be
// outside of function/method bodies. Literals on the outer scope of class
// or outside of class have to be constant. Strings and numbers are constant
// by default. But arrays and maps are not. They can be made constant by
// declaring them "const".
var example8Array = const ["Example8 const array"],
    example8Map = const {"someKey": "Example8 const map"};
>>>>>>> f80889ed
example8() {
  print(example8Array[0]);
  print(example8Map["someKey"]);
  print(explicitList[0]);
}

/// Assigning a list from one variable to another will not be the same result.
/// Because dart is pass-reference-by-value.
/// So when you assign an existing list to a new variable.
/// Instead of List, it becomes an Iterable
var iterableExplicitList = explicitList;
print(iterableExplicitList) // ("SomeArray"); "[]" becomes "()"
var newExplicitLists = explicitList.toList() // Converts Iterable<E> to List<E>

/// Loops in Dart take the form of standard for () {} or while () {} loops,
/// slightly more modern for (.. in ..) {}, or functional callbacks with many
/// supported features, starting with forEach,map and where.
var example9Array = const ["a", "b"];
example9() {
  for (final i = 0; i < example9Array.length; i++) {
    print("Example9 for loop '${example9Array[i]}'");
  }
  var i = 0;
  while (i < example9Array.length) {
    print("Example9 while loop '${example9Array[i]}'");
    i++;
  }
  for (final e in example9Array) {
    print("Example9 for-in loop '${e}'");
  }

  example9Array.forEach((e) => print("Example9 forEach loop '${e}'"));

}

/// To loop over the characters of a string or to extract a substring.
var example10String = "ab";
example10() {
  for (var i = 0; i < example10String.length; i++) {
    print("Example10 String character loop '${example10String[i]}'");
  }
  for (var i = 0; i < example10String.length; i++) {
    print("Example10 substring loop '${example10String.substring(i, i + 1)}'");
  }
}

/// `int`, `double`  and `num` are the three supported number formats.
/// `num` can be either `int` or `double`.
/// `int` and `double` are children of type `num`
example11() {
  var i = 1 + 320, d = 3.2 + 0.01;
  num myNumDouble = 2.2;
  num myNumInt = 2;
  int myInt = 1;
  double myDouble = 0; // Dart will add decimal prefix, becomes 0.0;
  myNumDouble = myInt; // valid
  myNumDouble = myDouble; //valid
  myNumDouble = myNumInt; //valid

  myNumInt = myInt; // valid
  myNumInt = myDouble; // valid
  myNumInt = myNumDouble; // valid

  myInt = myNumDouble; //Error
  myInt = myDouble; //Error
  myInt = myNumInt; //valid

  myDouble = myInt; //error
  myDouble = myNumInt; //valid
  myDouble = myNumDouble; //valid

  print("Example11 int ${i}");
  print("Example11 double ${d}");

}

/// DateTime provides date/time arithmetic.
example12() {
  var now = new DateTime.now();
  print("Example12 now '${now}'");
  now = now.add(new Duration(days: 1));
  print("Example12 tomorrow '${now}'");
}

/// Regular expressions are supported.
example13() {
  var s1 = "some string", s2 = "some", re = new RegExp("^s.+?g\$");
  match(s) {
    if (re.hasMatch(s)) {
      print("Example13 regexp matches '${s}'");
    } else {
      print("Example13 regexp doesn't match '${s}'");
    }
  }

  match(s1);
  match(s2);
}

/// Boolean expressions support implicit conversions and dynamic type
example14() {
  var a = true;
  if (a) {
    print("true, a is $a");
  }
  a = null;
  if (a) {
    print("true, a is $a");
  } else {
    print("false, a is $a"); /// runs here
  }

<<<<<<< HEAD
  /// dynamic typed null can be convert to bool
  var b;/// b is dynamic type
=======
  // dynamic typed null can be convert to bool
  var b; // b is dynamic type
>>>>>>> f80889ed
  b = "abc";
  try {
    if (b) {
      print("true, b is $b");
    } else {
      print("false, b is $b");
    }
  } catch (e) {
    print("error, b is $b"); /// this could be run but got error
  }
  b = null;
  if (b) {
    print("true, b is $b");
  } else {
    print("false, b is $b"); /// runs here
  }

  /// statically typed null can not be convert to bool
  var c = "abc";
  c = null;
<<<<<<< HEAD
  /// complie failed
  /// if (c) {
  ///   print("true, c is $c");
  /// } else {
  ///   print("false, c is $c");
  /// }
=======
  // compile failed
  // if (c) {
  //   print("true, c is $c");
  // } else {
  //   print("false, c is $c");
  // }
>>>>>>> f80889ed
}

/// try/catch/finally and throw are used for exception handling.
/// throw takes any object as parameter;
example15() {
  try {
    try {
      throw "Some unexpected error.";
    } catch (e) {
      print("Example15 an exception: '${e}'");
      throw e; /// Re-throw
    }
  } catch (e) {
    print("Example15 catch exception being re-thrown: '${e}'");
  } finally {
    print("Example15 Still run finally");
  }
}

/// To be efficient when creating a long string dynamically, use
/// StringBuffer. Or you could join a string array.
example16() {
  var sb = new StringBuffer(), a = ["a", "b", "c", "d"], e;
  for (e in a) {
    sb.write(e);
  }
  print("Example16 dynamic string created with "
      "StringBuffer '${sb.toString()}'");
  print("Example16 join string array '${a.join()}'");
}

/// Strings can be concatenated by just having string List next to
/// one another with no further operator needed.

example17() {
  print("Example17 "
      "concatenate "
      "strings "
      "just like that");
}

/// Strings have single-quote or double-quote for delimiters with no
/// actual difference between the two. The given flexibility can be good
/// to avoid the need to escape content that matches the delimiter being
/// used. For example, double-quotes of HTML attributes if the string
/// contains HTML content.
example18() {
  print('Example18 <a href="etc">'
      "Don't can't I'm Etc"
      '</a>');
}

/// Strings with triple single-quotes or triple double-quotes span
/// multiple lines and include line delimiters.
example19() {
  print('''Example19 <a href="etc">
Example19 Don't can't I'm Etc
Example19 </a>''');
}

/// Strings have the nice interpolation feature with the $ character.
/// With $ { [expression] }, the return of the expression is interpolated.
/// $ followed by a variable name interpolates the content of that variable.
/// $ can be escaped like so \$ to just add it to the string instead.
example20() {
  var s1 = "'\${s}'", s2 = "'\$s'";
  print("Example20 \$ interpolation ${s1} or $s2 works.");
}

/// Optional types allow for the annotation of APIs and come to the aid of
/// IDEs so the IDEs can better refactor, auto-complete and check for
/// errors. So far we haven't declared any types and the programs have
/// worked just fine. In fact, types are disregarded during runtime.
/// Types can even be wrong and the program will still be given the
/// benefit of the doubt and be run as though the types didn't matter.
/// There's a runtime parameter that checks for type errors which is
/// the checked mode, which is said to be useful during development time,
/// but which is also slower because of the extra checking and is thus
/// avoided during deployment runtime.
class Example21 {
  List<String> _names;
  Example21() {
    _names = ["a", "b"];
  }
  List<String> get names => _names;
  set names(List<String> list) {
    _names = list;
  }

  int get length => _names.length;
  void add(String name) {
    _names.add(name);
  }
}

void example21() {
  Example21 o = new Example21();
  o.add("c");
  print("Example21 names '${o.names}' and length '${o.length}'");
  o.names = ["d", "e"];
  print("Example21 names '${o.names}' and length '${o.length}'");
}

/// Class inheritance takes the form of class name extends AnotherClassName {}.
class Example22A {
  var _name = "Some Name!";
  get name => _name;
}

class Example22B extends Example22A {}

example22() {
  var o = new Example22B();
  print("Example22 class inheritance '${o.name}'");
}

/// Class mixin is also available, and takes the form of
/// class name extends SomeClass with AnotherClassName {}.
/// It's necessary to extend some class to be able to mixin another one.
/// The template class of mixin cannot at the moment have a constructor.
/// Mixin is mostly used to share methods with distant classes, so the
/// single inheritance doesn't get in the way of reusable code.
/// Mixins follow the "with" statement during the class declaration.
class Example23A {}

class Example23Utils {
  addTwo(n1, n2) {
    return n1 + n2;
  }
}

class Example23B extends Example23A with Example23Utils {
  addThree(n1, n2, n3) {
    return addTwo(n1, n2) + n3;
  }
}

example23() {
  var o = new Example23B(), r1 = o.addThree(1, 2, 3), r2 = o.addTwo(1, 2);
  print("Example23 addThree(1, 2, 3) results in '${r1}'");
  print("Example23 addTwo(1, 2) results in '${r2}'");
}

/// The Class constructor method uses the same name of the class and
/// takes the form of SomeClass() : super() {}, where the ": super()"
/// part is optional and it's used to delegate constant parameters to the
/// super-parent's constructor.
class Example24A {
  var _value;
  Example24A({value: "someValue"}) {
    _value = value;
  }
  get value => _value;
}

class Example24B extends Example24A {
  Example24B({value: "someOtherValue"}) : super(value: value);
}

example24() {
  var o1 = new Example24B(), o2 = new Example24B(value: "evenMore");
  print("Example24 calling super during constructor '${o1.value}'");
  print("Example24 calling super during constructor '${o2.value}'");
}

/// There's a shortcut to set constructor parameters in case of simpler classes.
/// Just use the this.parameterName prefix and it will set the parameter on
/// an instance variable of same name.
class Example25 {
  var value, anotherValue;
  Example25({this.value, this.anotherValue});
}

example25() {
  var o = new Example25(value: "a", anotherValue: "b");
  print("Example25 shortcut for constructor '${o.value}' and "
      "'${o.anotherValue}'");
}

/// Named parameters are available when declared between {}.
/// Parameter order can be optional when declared between {}.
/// Parameters can be made optional when declared between [].
example26() {
  var _name, _surname, _email;
  setConfig1({name, surname}) {
    _name = name;
    _surname = surname;
  }

  setConfig2(name, [surname, email]) {
    _name = name;
    _surname = surname;
    _email = email;
  }

  setConfig1(surname: "Doe", name: "John");
  print("Example26 name '${_name}', surname '${_surname}', "
      "email '${_email}'");
  setConfig2("Mary", "Jane");
  print("Example26 name '${_name}', surname '${_surname}', "
      "email '${_email}'");
}

/// Variables declared with final can only be set once.
/// In case of classes, final instance variables can be set via constant
/// constructor parameter.
class Example27 {
  final color1, color2;
  /// A little flexibility to set final instance variables with syntax
  /// that follows the :
  Example27({this.color1, color2}) : color2 = color2;
}

example27() {
  final color = "orange", o = new Example27(color1: "lilac", color2: "white");
  print("Example27 color is '${color}'");
  print("Example27 color is '${o.color1}' and '${o.color2}'");
}

/// To import a library, use import "libraryPath" or if it's a core library,
/// import "dart:libraryName". There's also the "pub" package management with
/// its own convention of import "package:packageName".
/// See import "dart:collection"; at the top. Imports must come before
/// other code declarations. IterableBase comes from dart:collection.
class Example28 extends IterableBase {
  var names;
  Example28() {
    names = ["a", "b"];
  }
  get iterator => names.iterator;
}

example28() {
  var o = new Example28();
  o.forEach((name) => print("Example28 '${name}'"));
}

/// For control flow we have:
/// * standard switch with must break statements
/// * if-else if-else and ternary ..?..:.. operator
/// * closures and anonymous functions
/// * break, continue and return statements
example29() {
  var v = true ? 30 : 60;
  switch (v) {
    case 30:
      print("Example29 switch statement");
      break;
  }
  if (v < 30) {
  } else if (v > 30) {
  } else {
    print("Example29 if-else statement");
  }
  callItForMe(fn()) {
    return fn();
  }

  rand() {
    v = new DM.Random().nextInt(50);
    return v;
  }

  while (true) {
    print("Example29 callItForMe(rand) '${callItForMe(rand)}'");
    if (v != 30) {
      break;
    } else {
      continue;
    }
    /// Never gets here.
  }
}

/// Parse int, convert double to int, or just keep int when dividing numbers
/// by using the ~/ operation. Let's play a guess game too.
example30() {
  var gn,
      tooHigh = false,
      n,
      n2 = (2.0).toInt(),
      top = int.parse("123") ~/ n2,
      bottom = 0;
  top = top ~/ 6;
  gn = new DM.Random().nextInt(top + 1); /// +1 because nextInt top is exclusive
  print("Example30 Guess a number between 0 and ${top}");
  guessNumber(i) {
    if (n == gn) {
      print("Example30 Guessed right! The number is ${gn}");
    } else {
      tooHigh = n > gn;
      print("Example30 Number ${n} is too "
          "${tooHigh ? 'high' : 'low'}. Try again");
    }
    return n == gn;
  }

  n = (top - bottom) ~/ 2;
  while (!guessNumber(n)) {
    if (tooHigh) {
      top = n - 1;
    } else {
      bottom = n + 1;
    }
    n = bottom + ((top - bottom) ~/ 2);
  }
}

/// Optional Positional Parameter:
/// parameter will be disclosed with square bracket [ ] & square bracketed parameter are optional.
example31() {
    findVolume31(int length, int breath, [int height]) {
      print('length = $length, breath = $breath, height = $height');
    }

    findVolume31(10,20,30); //valid
    findVolume31(10,20); //also valid
}

/// Optional Named Parameter:
/// parameter will be disclosed with curly bracket { }
/// curly bracketed parameter are optional.
/// have to use parameter name to assign a value which separated with colan :
/// in curly bracketed parameter order does not matter
/// these type parameter help us to avoid confusion while passing value for a function which has many parameter.
example32() {
    findVolume32(int length, int breath, {int height}) {
    print('length = $length, breath = $breath, height = $height');
    }

    findVolume32(10,20,height:30);//valid & we can see the parameter name is mentioned here.
    findVolume32(10,20);//also valid
}

/// Optional Default Parameter:
/// same like optional named parameter in addition we can assign default value for this parameter.
/// which means no value is passed this default value will be taken.
example33() {
    findVolume33(int length, int breath, {int height=10}) {
     print('length = $length, breath = $breath, height = $height');
    }

    findVolume33(10,20,height:30);//valid
    findVolume33(10,20);//valid
}

/// Dart has also added feature such as Null aware operators
var isBool = true;
var hasString = isBool ?? "default String";
var hasValue ??= "default Value";

/// Programs have only one entry point in the main function.
/// Nothing is expected to be executed on the outer scope before a program
/// starts running with what's in its main function.
/// This helps with faster loading and even lazily loading of just what
/// the program needs to startup with.
main() {
  print("Learn Dart in 15 minutes!");
  [
    example1, example2, example3, example4, example5,
    example6, example7, example8, example9, example10,
    example11, example12, example13, example14, example15,
    example16, example17, example18, example19, example20,
    example21, example22, example23, example24, example25,
    example26, example27, example28, example29,
    example30 // Adding this comment stops the dart formatter from putting all items on a new line
  ].forEach((ef) => ef());
}

```

## Further Reading

Dart has a comprehensive web-site. It covers API reference, tutorials, articles and more, including a
useful Try Dart online.
[https://www.dartlang.org](https://www.dartlang.org)
[https://try.dartlang.org](https://try.dartlang.org)<|MERGE_RESOLUTION|>--- conflicted
+++ resolved
@@ -94,13 +94,8 @@
   planA(fn(String informSomething)) {
     fn("Example3 plan A");
   }
-<<<<<<< HEAD
-  planB(fn) { /// Or don't declare number of parameters.
-=======
-
   planB(fn) {
     // Or don't declare number of parameters.
->>>>>>> f80889ed
     fn("Example3 plan B");
   }
 
@@ -168,7 +163,6 @@
   new Example7Class().sayItFromInstance();
 }
 
-<<<<<<< HEAD
 /// Dart supports Generics.
 /// Generics refers to the technique of writing the code for a class
 /// without specifying the data type(s) that the class works on.
@@ -211,15 +205,6 @@
  Map<String,dynamic> explicitMaps = new Map<String,dynamic>();
 
  explicitList.add("SomeArray");
-=======
-// Literals are great, but there's a restriction for what literals can be
-// outside of function/method bodies. Literals on the outer scope of class
-// or outside of class have to be constant. Strings and numbers are constant
-// by default. But arrays and maps are not. They can be made constant by
-// declaring them "const".
-var example8Array = const ["Example8 const array"],
-    example8Map = const {"someKey": "Example8 const map"};
->>>>>>> f80889ed
 example8() {
   print(example8Array[0]);
   print(example8Map["someKey"]);
@@ -332,13 +317,8 @@
     print("false, a is $a"); /// runs here
   }
 
-<<<<<<< HEAD
   /// dynamic typed null can be convert to bool
   var b;/// b is dynamic type
-=======
-  // dynamic typed null can be convert to bool
-  var b; // b is dynamic type
->>>>>>> f80889ed
   b = "abc";
   try {
     if (b) {
@@ -359,21 +339,12 @@
   /// statically typed null can not be convert to bool
   var c = "abc";
   c = null;
-<<<<<<< HEAD
   /// complie failed
   /// if (c) {
   ///   print("true, c is $c");
   /// } else {
   ///   print("false, c is $c");
   /// }
-=======
-  // compile failed
-  // if (c) {
-  //   print("true, c is $c");
-  // } else {
-  //   print("false, c is $c");
-  // }
->>>>>>> f80889ed
 }
 
 /// try/catch/finally and throw are used for exception handling.
