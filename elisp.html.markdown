---
language: elisp
contributors:
    - ["Bastien Guerry", "http://bzg.fr"]
filename: learn-emacs-lisp.el
---

<<<<<<< HEAD
```scheme
;; This gives an introduction to Emacs Lisp in 15 minutes (v0.2a)
=======
```elisp
;; This gives an introduction to Emacs Lisp in 15 minutes (v0.2d)
;;
;; Author: Bastien / @bzg2 / http://bzg.fr
>>>>>>> 6bb7de92
;;
;; First make sure you read this text by Peter Norvig:
;; http://norvig.com/21-days.html
;;
;; Then install GNU Emacs 24.3:
;;
;; Debian: apt-get install emacs (or see your distro instructions)
;; OSX: http://emacsformacosx.com/emacs-builds/Emacs-24.3-universal-10.6.8.dmg
;; Windows: http://ftp.gnu.org/gnu/windows/emacs/emacs-24.3-bin-i386.zip
;;
;; More general information can be found at:
;; http://www.gnu.org/software/emacs/#Obtaining

;; Important warning:
;;
;; Going through this tutorial won't damage your computer unless
;; you get so angry that you throw it on the floor.  In that case,
;; I hereby decline any responsability.  Have fun!

;;;;;;;;;;;;;;;;;;;;;;;;;;;;;;;;;;;;;;;;;;;;;;;;;;;;;;;;;;;;;;;;;;;;;;;;
;; 
;; Fire up Emacs.
;;
;; Hit the `q' key to dismiss the welcome message.
;;
;; Now look at the gray line at the bottom of the window:
;;
;; "*scratch*" is the name of the editing space you are now in.
;; This editing space is called a "buffer".
;;
;; The scratch buffer is the default buffer when opening Emacs.
;; You are never editing files: you are editing buffers that you
;; can save to a file.
;; 
;; "Lisp interaction" refers to a set of commands available here.
;; 
;; Emacs has a built-in set of commands available in every buffer,
;; and several subsets of commands available when you activate a
;; specific mode.  Here we use the `lisp-interaction-mode', which
;; comes with commands to evaluate and navigate within Elisp code.

;;;;;;;;;;;;;;;;;;;;;;;;;;;;;;;;;;;;;;;;;;;;;;;;;;;;;;;;;;;;;;;;;;;;;;;;
;;
;; Semi-colons start comments anywhere on a line.
;;
;; Elisp programs are made of symbolic expressions ("sexps"):
(+ 2 2)

;; This symbolic expression reads as "Add 2 to 2".

;; Sexps are enclosed into parentheses, possibly nested:
(+ 2 (+ 1 1))

;; A symbolic expression contains atoms or other symbolic
;; expressions.  In the above examples, 1 and 2 are atoms,
;; (+ 2 (+ 1 1)) and (+ 1 1) are symbolic expressions.

;; From `lisp-interaction-mode' you can evaluate sexps.
;; Put the cursor right after the closing parenthesis then
;; hold down the control and hit the j keys ("C-j" for short).

(+ 3 (+ 1 2))
;;           ^ cursor here
;; `C-j' => 6

;; `C-j' inserts the result of the evaluation in the buffer.

;; `C-xC-e' displays the same result in Emacs bottom line,
;; called the "minibuffer".  We will generally use `C-xC-e',
;; as we don't want to clutter the buffer with useless text.

;; `setq' stores a value into a variable:
(setq my-name "Bastien")
;; `C-xC-e' => "Bastien" (displayed in the mini-buffer)

;; `insert' will insert "Hello!" where the cursor is:
(insert "Hello!")
;; `C-xC-e' => "Hello!"

;; We used `insert' with only one argument "Hello!", but
;; we can pass more arguments -- here we use two:

(insert "Hello" " world!")
;; `C-xC-e' => "Hello world!"

;; You can use variables instead of strings:
(insert "Hello, I am " my-name)
;; `C-xC-e' => "Hello, I am Bastien"

;; You can combine sexps into functions:
(defun hello () (insert "Hello, I am " my-name))
;; `C-xC-e' => hello

;; You can evaluate functions:
(hello)
;; `C-xC-e' => Hello, I am Bastien

;; The empty parentheses in the function's definition means that
;; it does not accept arguments.  But always using `my-name' is
;; boring, let's tell the function to accept one argument (here
;; the argument is called "name"): 

(defun hello (name) (insert "Hello " name))
;; `C-xC-e' => hello

;; Now let's call the function with the string "you" as the value
;; for its unique argument:
(hello "you")
;; `C-xC-e' => "Hello you"

;; Yeah!

;; Take a breath.

;;;;;;;;;;;;;;;;;;;;;;;;;;;;;;;;;;;;;;;;;;;;;;;;;;;;;;;;;;;;;;;;;;;;;;;;
;;
;; Now switch to a new buffer named "*test*" in another window:

(switch-to-buffer-other-window "*test*")
;; `C-xC-e'
;; => [screen has two windows and cursor is in the *test* buffer]

;; Mouse over the top window and left-click to go back.  Or you can
;; use `C-xo' (i.e. hold down control-x and hit o) to go to the other
;; window interactively.

;; You can combine several sexps with `progn':
(progn
  (switch-to-buffer-other-window "*test*")
  (hello "you"))
;; `C-xC-e'
;; => [The screen has two windows and cursor is in the *test* buffer]

;; Now if you don't mind, I'll stop asking you to hit `C-xC-e': do it
;; for every sexp that follows.

;; Always go back to the *scratch* buffer with the mouse or `C-xo'.

;; It's often useful to erase the buffer:
(progn
  (switch-to-buffer-other-window "*test*")
  (erase-buffer)
  (hello "there"))

;; Or to go back to the other window:
(progn
  (switch-to-buffer-other-window "*test*")
  (erase-buffer)
  (hello "you")
  (other-window 1))

;; You can bind a value to a local variable with `let':
(let ((local-name "you"))
  (switch-to-buffer-other-window "*test*")
  (erase-buffer)
  (hello local-name)
  (other-window 1))

;; No need to use `progn' in that case, since `let' also combines
;; several sexps.

;; Let's format a string:
(format "Hello %s!\n" "visitor")

;; %s is a place-holder for a string, replaced by "visitor".
;; \n is the newline character.

;; Let's refine our function by using format:
(defun hello (name)
  (insert (format "Hello %s!\n" name)))

(hello "you")

;; Let's create another function which uses `let':
(defun greeting (name)
  (let ((your-name "Bastien"))
    (insert (format "Hello %s!\n\nI am %s."
                    name       ; the argument of the function
                    your-name  ; the let-bound variable "Bastien"
                    ))))

;; And evaluate it:
(greeting "you")

;; Some function are interactive:
(read-from-minibuffer "Enter your name: ")

;; Evaluating this function returns what you entered at the prompt.

;; Let's make our `greeting' function prompt for your name:
(defun greeting (from-name)
  (let ((your-name (read-from-minibuffer "Enter your name: ")))
    (insert (format "Hello!\n\nI am %s and you are %s."
                    from-name ; the argument of the function
                    your-name ; the let-bound var, entered at prompt
                    ))))

(greeting "Bastien")

;; Let's complete it by displaying the results in the other window:
(defun greeting (from-name)
  (let ((your-name (read-from-minibuffer "Enter your name: ")))
    (switch-to-buffer-other-window "*test*")
    (erase-buffer)
    (insert (format "Hello %s!\n\nI am %s." your-name from-name))
    (other-window 1)))

;; Now test it:
(greeting "Bastien")

;; Take a breath.

;;;;;;;;;;;;;;;;;;;;;;;;;;;;;;;;;;;;;;;;;;;;;;;;;;;;;;;;;;;;;;;;;;;;;;;;
;;
;; Let's store a list of names:
(setq list-of-names '("Sarah" "Chloe" "Mathilde"))

;; Get the first element of this list with `car':
(car list-of-names)

;; Get a list of all but the first element with `cdr':
(cdr list-of-names)

;; Add an element to the beginning of a list with `push':
(push "Stephanie" list-of-names)

;; NOTE: `car' and `cdr' don't modify the list, but `push' does.
;; This is an important difference: some functions don't have any
;; side-effects (like `car') while others have (like `push').

;; Let's call `hello' for each element in `list-of-names':
(mapcar 'hello list-of-names)

;; Refine `greeting' to say hello to everyone in `list-of-names':
(defun greeting ()
    (switch-to-buffer-other-window "*test*")
    (erase-buffer)
    (mapcar 'hello list-of-names)
    (other-window 1))

(greeting)

;; Remember the `hello' function we defined above?  It takes one
;; argument, a name.  `mapcar' calls `hello', successively using each
;; element of `list-of-names' as the argument for `hello'.

;; Now let's arrange a bit what we have in the displayed buffer:

(defun replace-hello-by-bonjour ()
    (switch-to-buffer-other-window "*test*")
    (goto-char (point-min))
    (while (search-forward "Hello")
      (replace-match "Bonjour"))
    (other-window 1))

;; (goto-char (point-min)) goes to the beginning of the buffer.
;; (search-forward "Hello") searches for the string "Hello".
;; (while x y) evaluates the y sexp(s) while x returns something.
;; If x returns `nil' (nothing), we exit the while loop.

(replace-hello-by-bonjour)

;; You should see all occurrences of "Hello" in the *test* buffer
;; replaced by "Bonjour".

;; You should also get an error: "Search failed: Hello".
;;
;; To avoid this error, you need to tell `search-forward' whether it
;; should stop searching at some point in the buffer, and whether it
;; should silently fail when nothing is found:

;; (search-forward "Hello" nil t) does the trick:

;; The `nil' argument says: the search is not bound to a position.
;; The `t' argument says: silently fail when nothing is found.

;; We use this sexp in the function below, which doesn't throw an error:

(defun hello-to-bonjour ()
    (switch-to-buffer-other-window "*test*")
    (erase-buffer)
    ;; Say hello to names in `list-of-names'
    (mapcar 'hello list-of-names)
    (goto-char (point-min))
    ;; Replace "Hello" by "Bonjour"
    (while (search-forward "Hello" nil t)
      (replace-match "Bonjour"))
    (other-window 1))

(hello-to-bonjour)

;; Let's colorize the names:

(defun boldify-names ()
    (switch-to-buffer-other-window "*test*")
    (goto-char (point-min))
    (while (re-search-forward "Bonjour \\(.+\\)!" nil t)
      (add-text-properties (match-beginning 1)
                           (match-end 1)
                           (list 'face 'bold)))
    (other-window 1))

;; This functions introduces `re-search-forward': instead of
;; searching for the string "Bonjour", you search for a pattern,
;; using a "regular expression" (abbreviated in the prefix "re-").

;; The regular expression is "Bonjour \\(.+\\)!" and it reads:
;; the string "Bonjour ", and
;; a group of           | this is the \\( ... \\) construct
;;   any character      | this is the .
;;   possibly repeated  | this is the +
;; and the "!" string.

;; Ready?  Test it!

(boldify-names)

;; `add-text-properties' adds... text properties, like a face.

;; OK, we are done.  Happy hacking!

;; If you want to know more about a variable or a function:
;;
;; C-h v a-variable RET
;; C-h f a-function RET
;;
;; To read the Emacs Lisp manual with Emacs:
;;
;; C-h i m elisp RET
;;
;; To read an online introduction to Emacs Lisp:
;; https://www.gnu.org/software/emacs/manual/html_node/eintr/index.html

;; Thanks to these people for their feedback and suggestions:
;; - Wes Hardaker
;; - notbob
;; - Kevin Montuori
;; - Arne Babenhauserheide
;; - Alan Schmitt
;; - LinXitoW
;; - Aaron Meurer
```<|MERGE_RESOLUTION|>--- conflicted
+++ resolved
@@ -5,15 +5,10 @@
 filename: learn-emacs-lisp.el
 ---
 
-<<<<<<< HEAD
 ```scheme
-;; This gives an introduction to Emacs Lisp in 15 minutes (v0.2a)
-=======
-```elisp
 ;; This gives an introduction to Emacs Lisp in 15 minutes (v0.2d)
 ;;
 ;; Author: Bastien / @bzg2 / http://bzg.fr
->>>>>>> 6bb7de92
 ;;
 ;; First make sure you read this text by Peter Norvig:
 ;; http://norvig.com/21-days.html
